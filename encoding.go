--- conflicted
+++ resolved
@@ -132,22 +132,6 @@
 	}
 }
 
-<<<<<<< HEAD
-func newZeroPaddedBuffer(data []byte, length int) *byteBuffer {
-	if len(data) >= length {
-		return newBuffer(data)
-	}
-
-	padLength := length - len(data)
-	paddedData := make([]byte, length)
-	for i := range paddedData {
-		paddedData[i] = 0
-		if i >= padLength {
-			paddedData[i] = data[i-padLength]
-		}
-	}
-	return newBuffer(paddedData)
-=======
 func newFixedSizeBuffer(data []byte, length int) *byteBuffer {
 	if len(data) > length {
 		panic("square/go-jose: invalid call to newFixedSizeBuffer (len(data) > length)")
@@ -160,7 +144,6 @@
 	data := make([]byte, 8)
 	binary.BigEndian.PutUint64(data, num)
 	return newBuffer(bytes.TrimLeft(data, "\x00"))
->>>>>>> 8ef55a93
 }
 
 func (b *byteBuffer) MarshalJSON() ([]byte, error) {
