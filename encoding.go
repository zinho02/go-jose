--- conflicted
+++ resolved
@@ -24,12 +24,6 @@
 	"io"
 	"math/big"
 	"regexp"
-<<<<<<< HEAD
-
-	"github.com/square/go-jose/json"
-=======
-	"strings"
->>>>>>> 0ac66762
 )
 
 var stripWhitespaceRegex = regexp.MustCompile("\\s")
